--- conflicted
+++ resolved
@@ -8,13 +8,8 @@
 
 | Package                  | Description                                                                                                                                                                                                                                                      | Audience |
 | :----------------------- | :--------------------------------------------------------------------------------------------------------------------------------------------------------------------------------------------------------------------------------------------------------------- | :--- |
-<<<<<<< HEAD
-| `@dxos/react-components` | A set of styled components and design tokens like colors and sizes that form a UI system based on `radix`, `phosphor-icons`, `react`, and `tailwindcss`. | Any react application. |
-| `@dxos/react-ui`         | A set of components, pages, layouts and specific user workflows for working with [ECHO](../platform) [spaces](../glossary#space), invitations, and join-flows. Depends on `@dxos/react-components`. | Any react application using ECHO and HALO. |
-=======
 | `@dxos/react-components` | A set of pure components and tokens like colors and sizes that form a UI system based on `radix`, `phosphor`, `react`, and `tailwind`. | Any react application. |
-| `@dxos/react-shell`         | A set of components, pages, layouts and specific user workflows for working with [ECHO](../platform) [spaces](../glossary#space), invitations, and join-flows. Depends on `@dxos/react-components`. | Any react application using ECHO and HALO. |
->>>>>>> ec594f64
+| `@dxos/react-shell`      | A set of components, pages, layouts and specific user workflows for working with [ECHO](../platform) [spaces](../glossary#space), invitations, and join-flows. Depends on `@dxos/react-components`. | Any react application using ECHO and HALO. |
 | `@dxos/react-appkit`     | A set of components, pages, and layouts that are shared across DXOS-owned applications like the [HALO app](../platform/halo) itself. | Applications built and operated by DXOS. |
 
 ## Installation
