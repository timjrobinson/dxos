{
  "extends": "../../../../tsconfig.json",
  "compilerOptions": {
    "lib": [
      "DOM",
      "ESNext"
    ],
    "outDir": "dist/types",
    "types": [
      "node"
    ]
  },
  "exclude": [
    "*.t.ts",
    "vite.config.ts"
  ],
  "include": [
    "src"
  ],
  "references": [
    {
      "path": "../../../common/react-components"
    },
    {
<<<<<<< HEAD
      "path": "../../../core/echo/echo-schema"
=======
      "path": "../../../common/log"
    },
    {
      "path": "../../../common/react-async"
>>>>>>> 4fc800ae
    },
    {
      "path": "../../../core/echo/echo-typegen"
    },
    {
<<<<<<< HEAD
=======
      "path": "../../../core/echo/echo-schema"
    },
    {
      "path": "../../../core/echo/echo-typegen"
    },
    {
>>>>>>> 4fc800ae
      "path": "../../../core/protocols"
    },
    {
      "path": "../../../sdk/client"
    },
    {
      "path": "../../../sdk/config"
    },
    {
      "path": "../../../sdk/react-client"
    }
  ]
}<|MERGE_RESOLUTION|>--- conflicted
+++ resolved
@@ -19,31 +19,24 @@
   ],
   "references": [
     {
-      "path": "../../../common/react-components"
+      "path": "../../../common/debug"
     },
     {
-<<<<<<< HEAD
-      "path": "../../../core/echo/echo-schema"
-=======
       "path": "../../../common/log"
     },
     {
       "path": "../../../common/react-async"
->>>>>>> 4fc800ae
     },
     {
-      "path": "../../../core/echo/echo-typegen"
+      "path": "../../../common/react-components"
     },
     {
-<<<<<<< HEAD
-=======
       "path": "../../../core/echo/echo-schema"
     },
     {
       "path": "../../../core/echo/echo-typegen"
     },
     {
->>>>>>> 4fc800ae
       "path": "../../../core/protocols"
     },
     {
