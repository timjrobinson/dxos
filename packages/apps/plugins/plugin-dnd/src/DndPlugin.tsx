//
// Copyright 2023 DXOS.org
//

import { deepSignal, RevertDeepSignal } from 'deepsignal/react';
import React from 'react';

import { Node, useGraph } from '@braneframe/plugin-graph';
<<<<<<< HEAD
import { Mosaic, parseDndId, TileProps } from '@dxos/aurora-grid';
import { PluginDefinition } from '@dxos/react-surface';
=======
import { Mosaic, parseDndId, Tile } from '@dxos/aurora-grid';
import { Plugin, PluginDefinition } from '@dxos/react-surface';
>>>>>>> 48d35ccf

import { DndDelegator } from './DndDelegator';
import { DND_PLUGIN, DndPluginProvides, DndProvides, DndStore } from './types';

export const DndPlugin = (): PluginDefinition<DndPluginProvides> => {
  const dnd = deepSignal<DndStore>({
    mosaic: {
      tiles: {},
      relations: {},
    },
    onMosaicChangeSubscriptions: [],
    onSetTileSubscriptions: [],
    onCopyTileSubscriptions: [],
  });

  return {
    meta: {
      id: DND_PLUGIN,
    },
    ready: async (plugins) => {
      const persistorPlugin = (plugins as Plugin<DndProvides>[]).find(
        (plugin) => typeof plugin.provides.dnd?.appState === 'function',
      );

      if (persistorPlugin) {
        dnd.appState = persistorPlugin.provides.dnd.appState();
      }
    },
    provides: {
      components: {
        default: Mosaic.Overlay,
      },
      context: ({ children }) => {
        const { graph } = useGraph();
        return (
          <Mosaic.Provider
            mosaic={dnd.mosaic}
            Delegator={DndDelegator}
            getData={(dndId) => {
              const [_, nodeId] = parseDndId(dndId);
              return graph.findNode(nodeId);
            }}
            copyTile={(id, toId, mosaic, operation) => {
              return dnd.onCopyTileSubscriptions.length
                ? dnd.onCopyTileSubscriptions.reduce((tile, handler) => handler(tile, id, toId, mosaic, operation), {
                    ...mosaic.tiles[id],
                  })
                : mosaic.tiles[id];
            }}
            onMosaicChange={(event) => {
              dnd.onMosaicChangeSubscriptions.forEach((handler) => {
                handler(event);
              });
            }}
          >
            {children}
          </Mosaic.Provider>
        );
      },
<<<<<<< HEAD
      dnd,
      onSetTile: (tile: TileProps, node: Node): TileProps => {
=======
      dnd: dnd as RevertDeepSignal<DndStore>,
      onSetTile: (tile: Tile, node: Node): Tile => {
>>>>>>> 48d35ccf
        return dnd.onSetTileSubscriptions.length
          ? dnd.onSetTileSubscriptions.reduce((nextTile, handler) => handler(nextTile, node), tile)
          : tile;
      },
    },
  };
};<|MERGE_RESOLUTION|>--- conflicted
+++ resolved
@@ -6,13 +6,8 @@
 import React from 'react';
 
 import { Node, useGraph } from '@braneframe/plugin-graph';
-<<<<<<< HEAD
 import { Mosaic, parseDndId, TileProps } from '@dxos/aurora-grid';
-import { PluginDefinition } from '@dxos/react-surface';
-=======
-import { Mosaic, parseDndId, Tile } from '@dxos/aurora-grid';
 import { Plugin, PluginDefinition } from '@dxos/react-surface';
->>>>>>> 48d35ccf
 
 import { DndDelegator } from './DndDelegator';
 import { DND_PLUGIN, DndPluginProvides, DndProvides, DndStore } from './types';
@@ -72,13 +67,8 @@
           </Mosaic.Provider>
         );
       },
-<<<<<<< HEAD
-      dnd,
+      dnd: dnd as RevertDeepSignal<DndStore>,
       onSetTile: (tile: TileProps, node: Node): TileProps => {
-=======
-      dnd: dnd as RevertDeepSignal<DndStore>,
-      onSetTile: (tile: Tile, node: Node): Tile => {
->>>>>>> 48d35ccf
         return dnd.onSetTileSubscriptions.length
           ? dnd.onSetTileSubscriptions.reduce((nextTile, handler) => handler(nextTile, node), tile)
           : tile;
