--- conflicted
+++ resolved
@@ -41,10 +41,7 @@
             }
 
             // Link to schema.
-<<<<<<< HEAD
-=======
             // TODO(burdon): Configure.
->>>>>>> 608bf8c7
             links.push({
               id: `${object.id}-${object.__schema.id}`,
               source: object.id,
@@ -96,11 +93,4 @@
 
     return this;
   }
-<<<<<<< HEAD
-=======
-
-  override get graph(): GraphData<TypedObject> {
-    return this._graph;
-  }
->>>>>>> 608bf8c7
 }