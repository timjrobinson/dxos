--- conflicted
+++ resolved
@@ -254,11 +254,7 @@
             id: getSpaceId('all-spaces'),
             label: ['shared spaces label', { ns: SPACE_PLUGIN }],
             properties: {
-<<<<<<< HEAD
               palette: 'pink',
-=======
-              palette: 'pink', // TODO(burdon): Change palette.
->>>>>>> 31dfb103
               acceptPersistenceClass: new Set(['appState']),
               childrenPersistenceClass: 'appState',
               onRearrangeChild: (child: Graph.Node<Space>, nextIndex: string) => {
