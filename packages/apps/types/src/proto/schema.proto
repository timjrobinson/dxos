//
// Copyright 2023 DXOS.org
//

syntax = "proto3";

import "dxos/schema.proto";

package braneframe;

/**
<<<<<<< HEAD
 * Expando schema definition.
 */
// TODO(burdon): Use with Table, Kanban, etc.
message Schema {
  option (object) = true;

  enum PropType {
    NONE = 0;
    STRING = 1;
    NUMBER = 2;
    BOOLEAN = 3;
    DATE = 4;
    REF = 5;
  }

  message Prop {
    string id = 1; // TODO(burdon): Rename key.
    PropType type = 2;
    Schema ref = 3;

    int32 digits = 10;
  }

  // FQ type name (e.g., dxos.org/type/Document
  string typename = 1;
  repeated Prop props = 2;
}

/**
=======
>>>>>>> 62eee40b
 * Table view.
 */
message Table {
  option (object) = true;

  message Prop {
    string id = 1; // TODO(burdon): Rename key.
    string label = 2;
    string refProp = 3;
    int32 size = 10;
  }

  string title = 1;
  dxos.schema.Schema schema = 2;
  repeated Prop props = 3;

  // TODO(burdon): Filter.
  // TODO(burdon): Visible columns.
  // TODO(burdon): Column widths.
}

/**
 *
 */
message File {
  option (object) = true;

  string type = 1;
  string timestamp = 2;
  string title = 3;
  string filename = 4;

  string cid = 10;
}

/**
 *
 */
message Document {
  option (object) = true;

  string title = 1;
  dxos.schema.Text content = 2;
}

/**
 *
 */
message Stack {
  option (object) = true;

  message Section {
    // TODO(burdon): Should this be an object?
    option (object) = true;

    string index = 1;
    dxos.schema.TypedObject object = 2;
  }

  string title = 1;
  repeated Section sections = 2;
}

/**
 *
 */
message Kanban {
  option (object) = true;

  message Column {
    // TODO(burdon): Should this be an object?
    option (object) = true;

    string title = 1;
    string index = 2;
    repeated Item items = 3;
  }

  message Item {
    // TODO(burdon): Should this be an object?
    option (object) = true;

    dxos.schema.Text title = 1;
    string index = 2;
    // TODO(burdon): Optional content
    dxos.schema.TypedObject object = 3;
  }

  string title = 1;
  repeated Column columns = 2;
}

/**
 *
 */
message Sketch {
  option (object) = true;

  string title = 1;
  // TODO(burdon): YJS document (map).
  dxos.schema.Text data = 2;
}

/**
 *
 */
// TODO(burdon): Channel > Thread > Block > Message.
message Thread {
  option (object) = true;

  message Message {
    string timestamp = 1;
    string text = 2;
    string data = 3; // JSON.
  }

  // TODO(burdon): Meta (e.g., source).
  message Block {
    option (object) = true;

    // TODO(burdon): Can the be inferred from the mutation/pipeline?
    // TODO(burdon): Import key.
    // dxos.keys.PublicKey identity_key = 2;
    string identity_key = 1;
    repeated Message messages = 2;
  }

  string title = 1;
  repeated Block blocks = 2;
}

message AppState {
  option (object) = true;

  message Index {
    string ref = 1;
    string value = 2;
  }

  repeated Index indices = 1;
}<|MERGE_RESOLUTION|>--- conflicted
+++ resolved
@@ -9,38 +9,6 @@
 package braneframe;
 
 /**
-<<<<<<< HEAD
- * Expando schema definition.
- */
-// TODO(burdon): Use with Table, Kanban, etc.
-message Schema {
-  option (object) = true;
-
-  enum PropType {
-    NONE = 0;
-    STRING = 1;
-    NUMBER = 2;
-    BOOLEAN = 3;
-    DATE = 4;
-    REF = 5;
-  }
-
-  message Prop {
-    string id = 1; // TODO(burdon): Rename key.
-    PropType type = 2;
-    Schema ref = 3;
-
-    int32 digits = 10;
-  }
-
-  // FQ type name (e.g., dxos.org/type/Document
-  string typename = 1;
-  repeated Prop props = 2;
-}
-
-/**
-=======
->>>>>>> 62eee40b
  * Table view.
  */
 message Table {
