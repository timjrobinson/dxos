//
// Copyright 2023 DXOS.org
//

import { expect } from 'chai';

import { Trigger, asyncTimeout } from '@dxos/async';
import { Client, Config } from '@dxos/client';
import { QueryOptions } from '@dxos/client/echo';
import { TestBuilder, performInvitation } from '@dxos/client/testing';
import { createSpaceObjectGenerator, TestSchemaType } from '@dxos/echo-generator';
import { Filter, type TypedObject, type Query } from '@dxos/echo-schema';
import { QUERY_CHANNEL } from '@dxos/protocols';
import { type QueryRequest } from '@dxos/protocols/proto/dxos/agent/query';
import { type GossipMessage } from '@dxos/protocols/proto/dxos/mesh/teleport/gossip';
import { afterAll, afterTest, beforeAll, describe, test } from '@dxos/test';

import { QueryPlugin } from './plugin';

describe('QueryPlugin', () => {
  test('search request/response', async () => {
    //
    // 1. Test topology:
    //
    // agent (with query plugin)
    //    |
    //    | (device invitation)
    //    |
    // client
    //
    // 2. Test scenario:
    //   a. client 1 creates few spaces and propagates it with data.
    //   b. client 1 invites client 2 as another device.
    //   c. client 2 sends search request to client 1.
    //   d. client 1 responds with search results.

    const builder = new TestBuilder();
    afterTest(() => builder.destroy());

    const services1 = builder.createLocal();
    const client1 = new Client({
      services: services1,
      config: new Config({
        runtime: { agent: { plugins: [{ id: 'dxos.org/agent/plugin/query' }] } },
      }),
    });
    await client1.initialize();
    afterTest(() => client1.destroy());
    await client1.halo.createIdentity({ displayName: 'user-with-index-plugin' });

    let org: TypedObject;
    {
      const space = await client1.spaces.create({ name: 'first space' });
      await space.waitUntilReady();
      const generator = createSpaceObjectGenerator(space);
      generator.addSchemas();

      org = generator.createObject({ types: [TestSchemaType.organization] });
      await space.db.flush();
    }
    const plugin = new QueryPlugin();
    await plugin.initialize({ client: client1, clientServices: services1, plugins: [] });

    await plugin.open();
    afterTest(() => plugin.close());

    const services2 = builder.createLocal();
    const client2 = new Client({ services: services2 });
    await client2.initialize();
    afterTest(() => client2.destroy());

    await asyncTimeout(Promise.all(performInvitation({ host: client1.halo, guest: client2.halo })), 1000);

    // Subscribe for search results.
    const results = new Trigger<GossipMessage>();
    {
      await asyncTimeout(client2.spaces.isReady.wait(), 1000);

      await asyncTimeout(client2.spaces.default.waitUntilReady(), 1000);

      const subs = client2.spaces.default.listen(QUERY_CHANNEL, (message) => {
        expect(message.payload.results).to.have.lengthOf(1);
        results.wake(message);
      });
      afterTest(() => subs());
    }

    // Send search request.
    {
      const request: QueryRequest = {
        filter: Filter.from(
          { name: org.name },
          { models: ['*'], spaces: client1.spaces.get().map((s) => s.key) },
        ).toProto(),
        queryId: 'test-query-id',
      };

      await client2.spaces.default.postMessage(QUERY_CHANNEL, {
        '@type': 'dxos.agent.query.QueryRequest',
        ...request,
      });
    }

    await asyncTimeout(results.wait(), 1000);
  }).tag('e2e');

  describe('Remote query', () => {
    let builder: TestBuilder;
    let agent: Client;
    let plugin: QueryPlugin;
    let client: Client;
    let testName: string;

    beforeAll(async () => {
      // Setup topology:
      //
      // agent (with query plugin)
      //    |
      //    | (device invitation)
      //    |
      // client

      builder = new TestBuilder();

      {
        // Init agent (client with a plugin).
        const services = builder.createLocal();
        agent = new Client({
          services,
          config: new Config({
            runtime: { agent: { plugins: [{ id: 'dxos.org/agent/plugin/query' }] } },
          }),
        });
        await agent.initialize();
        await agent.halo.createIdentity({ displayName: 'user-with-index-plugin' });

        plugin = new QueryPlugin();
        await plugin.initialize({ client: agent, clientServices: services, plugins: [] });
        await plugin.open();
      }

      {
        // Propagate data to agent.
        const space = await agent.spaces.create({ name: 'first space' });
        await space.waitUntilReady();
        const generator = createSpaceObjectGenerator(space);
        generator.addSchemas();

        generator.createObject({ types: [TestSchemaType.organization] });
        const objects = generator.createObjects({ [TestSchemaType.contact]: 10 });
        testName = objects[0].name;
        await space.db.flush();
      }

      {
        const services = builder.createLocal();
        client = new Client({ services });
        await client.initialize();
      }

      {
        // Join client to agent.
        await asyncTimeout(Promise.all(performInvitation({ host: agent.halo, guest: client.halo })), 1000);
      }

      {
        // Wait for client to be ready.
        await asyncTimeout(client.spaces.isReady.wait(), 1000);
        await asyncTimeout(client.spaces.default.waitUntilReady(), 1000);
      }
    });

    afterAll(async () => {
      await plugin.close();
      await client.destroy();
      await agent.destroy();
      await builder.destroy();
    });

    const waitForQueryResults = async (query: Query) => {
      const results = new Trigger<TypedObject[]>();
      query.subscribe((query) => {
        if (query.results.some((result) => result.resolution?.source === 'remote')) {
          results.wake(query.objects);
        }
      });
      return asyncTimeout(results.wait(), 1000);
    };

    test('Text query', async () => {
      const results = (await waitForQueryResults(
        client.spaces.query(testName, {
          dataLocation: QueryOptions.DataLocation.REMOTE,
        }),
      )) as TypedObject[];

      expect(results.length >= 0).to.be.true;
      expect(results[0].name).to.equal(testName);
    });

<<<<<<< HEAD
    // TODO(mykola): Will not work because @dxos/echo-generator fo not register types
    test.skip('Schema query', async () => {
      const orgSchema = client.experimental.graph.types.getSchema(testSchemas()[TestSchemaType.organization].typename)!;
      const query = client.spaces.query(Filter.schema(orgSchema), {
=======
    test('Typename query', async () => {
      const query = client.spaces.query(Filter.typename(TestSchemaType.organization), {
>>>>>>> c66298be
        dataLocation: QueryOptions.DataLocation.REMOTE,
      });
      const results = await waitForQueryResults(query);
      expect(results.length).to.equal(1);
      // TODO(mykola): Pass schema as linked cache from remote query.
      // expect(results[0].typename).to.equal(TestSchemaType.organization);
    });

    test('Property query', async () => {
      const query = client.spaces.query(
        { name: testName },
        {
          dataLocation: QueryOptions.DataLocation.REMOTE,
        },
      );
      const results = await waitForQueryResults(query);

      expect(results.length >= 0).to.be.true;
      expect(results[0].name).to.equal(testName);
    });
  });
});<|MERGE_RESOLUTION|>--- conflicted
+++ resolved
@@ -198,15 +198,8 @@
       expect(results[0].name).to.equal(testName);
     });
 
-<<<<<<< HEAD
-    // TODO(mykola): Will not work because @dxos/echo-generator fo not register types
-    test.skip('Schema query', async () => {
-      const orgSchema = client.experimental.graph.types.getSchema(testSchemas()[TestSchemaType.organization].typename)!;
-      const query = client.spaces.query(Filter.schema(orgSchema), {
-=======
     test('Typename query', async () => {
       const query = client.spaces.query(Filter.typename(TestSchemaType.organization), {
->>>>>>> c66298be
         dataLocation: QueryOptions.DataLocation.REMOTE,
       });
       const results = await waitForQueryResults(query);
