--- conflicted
+++ resolved
@@ -46,11 +46,7 @@
 
   private async _processRequest(request: QueryRequest) {
     const filter = Filter.fromProto(
-<<<<<<< HEAD
-      defaultsDeep({}, request.filter, { options: { dataLocation: QueryOptions.DataLocation.LOCAL } }),
-=======
       defaultsDeep({}, { options: { dataLocation: QueryOptions.DataLocation.LOCAL } }, request.filter),
->>>>>>> c66298be
     );
     const { results: queryResults } = this.context.client.spaces.query(filter, filter.options);
 
