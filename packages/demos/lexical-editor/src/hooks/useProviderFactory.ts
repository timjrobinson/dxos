--- conflicted
+++ resolved
@@ -6,7 +6,6 @@
   ProviderAwareness, ProviderFactory, UserState
 } from '@lexical/react/LexicalCollaborationPlugin';
 import { Provider } from '@lexical/yjs';
-import assert from 'assert';
 import debug from 'debug';
 import { useMemo } from 'react';
 import { Doc } from 'yjs';
@@ -19,17 +18,11 @@
 /**
  * User presence.
  */
-class TestProviderAwareness implements ProviderAwareness {
-  private readonly _callbacks = new Map<string, () => void>();
-  private readonly _states: UserState[] = [];
+class TestAwareness implements ProviderAwareness {
   private _state?: UserState;
 
-  constructor(
-    private readonly id: string
-  ) {}
-
   getStates () {
-    return this._states;
+    return [];
   }
 
   getLocalState () {
@@ -37,90 +30,43 @@
   }
 
   setLocalState (state: UserState) {
-    // log('TestAwareness.setLocalState', this.id, state);
     this._state = state;
+    log('TestAwareness.setLocalState', this._state);
   }
 
-  on (type: 'update', cb: () => void) {
-    // log('TestAwareness.on', this.id, type);
-    const existing = this._callbacks.get(type);
-    assert(existing === undefined || existing === cb);
-    this._callbacks.set(type, cb);
+  on (type: string, cb: () => void) {
+    log('TestAwareness.on', type);
   }
 
-  off (type: 'update', cb: () => void) {
-    // log('TestAwareness.off', this.id, type);
-    this._callbacks.delete(type);
+  off (type: string, cb: () => void) {
+    log('TestAwareness.on', type);
   }
 }
 
-// TODO(burdon): Add to "who is using YJS?": https://github.com/yjs/yjs/blob/40196ae0a3f0ae7b1e7912befbacb3a904068e7e/README.md#who-is-using-yjs
-//  - E.g., https://github.com/yousefED/matrix-crdt (Yousef)
-
-/**
- * Provider is an Observable defined by YJS (e.g., @yjs/y-websocket).
- */
 class TestProvider implements Provider {
-  private readonly _callbacks = new Map<string, (doc: Doc) => void>();
-
-  private _connected = false;
-  readonly awareness: ProviderAwareness;
+  readonly awareness = new TestAwareness();
 
   constructor (
-    readonly id: string,
-    readonly item: Item<TextModel>
-  ) {
-    this.awareness = new TestProviderAwareness(id);
-  }
+    private readonly id: string
+  ) {}
 
-  get doc (): Doc {
-    return this.item.model.doc;
-  }
-
-  async connect () {
+  connect () {
     log('TestProvider.connect', this.id);
-    // console.assert(!this._connected); // TODO(burdon): Called multiple times.
-    this._callbacks.get('reload')!(this.doc);
-    this._connected = true;
   }
 
   disconnect () {
     log('TestProvider.disconnect', this.id);
-    assert(this._connected);
-    this._connected = false;
   }
 
-  // TODO(burdon): Other event types (status, sync).
-
-  on (type: 'reload', cb: (doc: Doc) => void) {
-    // log('TestProvider.on', this.id, type);
-    assert(this._callbacks.get(type) === undefined);
-    this._callbacks.set(type, cb);
+  on (type: string, cb: (doc: Doc) => void) {
+    log('TestProvider.on', type);
   }
 
-  off (type: 'reload', cb: (doc: Doc) => void) {
-    // log('TestProvider.off', this.id, type);
-    this._callbacks.delete(type);
+  off (type: string, cb: (doc: Doc) => void) {
+    log('TestProvider.off', type);
   }
 }
 
-<<<<<<< HEAD
-/**
- * Retunrs a provider factory for the given item.
- * @param item Document item.
- */
-export const useProviderFactory = (item: Item<TextModel>): ProviderFactory => {
-  return useMemo<ProviderFactory>(() => {
-    return (id: string, docMap: Map<string, Doc>): Provider => {
-      const provider = new TestProvider(id, item);
-      // Defer setting document until connected.
-      docMap.set(id, new Doc());
-      log('constructed', id, docMap);
-      return provider;
-    };
-  }, [item]);
-};
-=======
 export const useProviderFactory = (item: Item<TextModel>): ProviderFactory => useMemo<ProviderFactory>(() => (id: string, yjsDocMap: Map<string, Doc>): Provider => {
   log('constructed', id, yjsDocMap);
 
@@ -134,5 +80,4 @@
   console.log('[', doc.getText().toString(), ']');
 
   return new TestProvider(id);
-}, [item]);
->>>>>>> 97a81dd0
+}, [item]);