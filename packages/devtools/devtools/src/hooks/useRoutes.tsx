//
// Copyright 2023 DXOS.org
//

import React from 'react';
import { useRoutes as useRouterRoutes } from 'react-router-dom';

import { RootContainer } from '../containers';
import {
  ConfigPanel,
  CredentialsPanel,
  DiagnosticsPanel,
  FeedsPanel,
  IdentityPanel,
  ItemsPanel,
  KeyringPanel,
  LoggingPanel,
  MembersPanel,
  NetworkPanel,
  SignalPanel,
  SpaceInfoPanel,
  SpacesPanel,
  StoragePanel,
  SwarmPanel,
} from '../panels';
import MetadataPanel from '../panels/echo/MetadataPanel';

export const namespace = 'devtools';

/**
 * Main app routes.
 * https://reactrouter.com/en/main
 */
export const useRoutes = () => {
  return useRouterRoutes([
    {
      path: '/',
      element: <RootContainer />,
      children: [
        {
          path: '/client',
          children: [
            {
              path: '/client/config',
              element: <ConfigPanel />,
            },
            {
              path: '/client/storage',
              element: <StoragePanel />,
            },
            {
              path: '/client/logs',
              element: <LoggingPanel />,
            },
            {
              path: '/client/diagnostics',
              element: <DiagnosticsPanel />,
            },
          ],
        },
        {
          path: '/halo',
          children: [
            {
              path: '/halo/identity',
              element: <IdentityPanel />,
            },
            {
              path: '/halo/keyring',
              element: <KeyringPanel />,
            },
            {
              path: '/halo/credentials',
              element: <CredentialsPanel />,
            },
          ],
        },
        {
          path: '/echo',
          children: [
            {
              path: '/echo/spaces',
              element: <SpacesPanel />,
            },
            {
              path: '/echo/space',
              element: <SpaceInfoPanel />,
            },
            {
              path: '/echo/feeds',
              element: <FeedsPanel />,
            },
            {
              path: '/echo/items',
              element: <ItemsPanel />,
            },
            {
              path: '/echo/members',
              element: <MembersPanel />,
            },
            {
              path: '/echo/metadata',
              element: <MetadataPanel />,
            },
          ],
        },
        {
          path: '/mesh',
          children: [
            {
<<<<<<< HEAD
=======
              path: '/mesh/network',
              element: <NetworkPanel />,
            },
            {
              path: '/mesh/swarm',
              element: <SwarmPanel />,
            },
            {
>>>>>>> 3d59582d
              path: '/mesh/signal',
              element: <SignalPanel />,
            },
            {
              path: '/mesh/swarm',
              element: <SwarmPanel />,
            },
          ],
        },
      ],
    },
  ]);
};<|MERGE_RESOLUTION|>--- conflicted
+++ resolved
@@ -108,17 +108,10 @@
           path: '/mesh',
           children: [
             {
-<<<<<<< HEAD
-=======
               path: '/mesh/network',
               element: <NetworkPanel />,
             },
             {
-              path: '/mesh/swarm',
-              element: <SwarmPanel />,
-            },
-            {
->>>>>>> 3d59582d
               path: '/mesh/signal',
               element: <SignalPanel />,
             },
