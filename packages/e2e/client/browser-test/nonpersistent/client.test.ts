//
// Copyright 2021 DXOS.org
//

import expect from 'expect';
import 'source-map-support/register';

import { defaultTestingConfig, Client } from '@dxos/client';
import { createKeyPair } from '@dxos/crypto';
import { ObjectModel } from '@dxos/object-model';
// import { spy } from '@dxos/spyglass';

describe('Client - nonpersistent', () => {
  it('open & close', async () => {
    const client = new Client();
    await client.initialize();
    await client.destroy();
  }).retries(10);

  it('create profile', async () => {
    const client = new Client();
    await client.initialize();
    await client.halo.createProfile({
      ...createKeyPair(),
      username: 'DXOS test'
    });

    // const profile = client.halo.profile;
    // expect(profile?.username).toEqual('DXOS test');

    await client.destroy();
  }).retries(10);

  it('create party', async () => {
    const client = new Client();
    await client.initialize();
    await client.halo.createProfile({
      ...createKeyPair(),
      username: 'DXOS test'
    });

    const party = await client.echo.createParty();

    const item = await party.database.createItem({ model: ObjectModel });
    await item.model.set('foo', 'bar');
    expect(item.model.get('foo')).toEqual('bar');

    await client.destroy();
  }).timeout(10_000).retries(10);

<<<<<<< HEAD
  it.only('invitations', async function () {
=======
  it('invitations', async function () {
    // void spy.mark('invitations');

>>>>>>> 51f38370
    if (browserMocha.context.browser === 'webkit') {
      // TODO(unknown): Doesn't work on CI for unknown reason.
      this.skip();
    }

    const clientA = new Client(defaultTestingConfig);
    await clientA.initialize();
    await clientA.halo.createProfile({
      ...createKeyPair(),
      username: 'DXOS test'
    });

    const party1 = await clientA.echo.createParty();
    const item = await party1.database.createItem({ model: ObjectModel, type: 'example:item/test' });
    await item.model.set('foo', 'bar');

    const clientB = new Client(defaultTestingConfig);
    await clientB.initialize();
    await clientB.halo.createProfile({
      ...createKeyPair(),
      username: 'DXOS test 2'
    });

    const invite = await party1.createInvitation();
    // void spy.log(clientA.halo.profile!.publicKey, { action: 'invite' });

    const party2 = await clientB.echo.acceptInvitation(invite.descriptor).getParty();
    // void spy.log(clientB.halo.profile!.publicKey, { action: 'accept' });

    await party2.database.waitForItem({ type: 'example:item/test' });
    const otherItem = party2.database.select({ type: 'example:item/test' }).exec().entities[0];
    expect(otherItem.model.get('foo')).toEqual('bar');

<<<<<<< HEAD
    await client.destroy();
    await otherClient.destroy();
  }).timeout(10_000);
=======
    await clientA.destroy();
    await clientB.destroy();
  }).timeout(10_000).retries(10);
>>>>>>> 51f38370

  it.skip('offline invitations', async function () {
    if (browserMocha.context.browser === 'webkit' || browserMocha.context.browser === 'chromium') {
      // TODO(unknown): Doesn't work on CI for unknown reason.
      this.skip();
    }

    const clientA = new Client(defaultTestingConfig);
    await clientA.initialize();
    await clientA.halo.createProfile({ ...createKeyPair(), username: 'DXOS test 1' });

    const clientB = new Client(defaultTestingConfig);
    await clientB.initialize();
    const profileB = await clientB.halo.createProfile({ ...createKeyPair(), username: 'DXOS test 2' });

    // Wait for invited person to arrive.
    // TODO(marik-d): Comparing by public key as a workaround for `https://github.com/dxos/dxos/issues/372`.
    const contactPromise = clientA.halo.queryContacts()
      .update.waitFor(contacts => !!contacts.find(contact => contact.publicKey.equals(profileB.publicKey)));

    // Online (adds contact).
    {
      const party1A = await clientA.echo.createParty();
      const invite1 = await party1A.createInvitation();
      await clientB.echo.acceptInvitation(invite1.descriptor).getParty();
    }

    const contact = (await contactPromise)[0];

    // Offline (use existing contact).
    {
      const party2A = await clientA.echo.createParty();
      const invite2 = await party2A.createInvitation({ inviteeKey: contact.publicKey });
      await clientB.echo.acceptInvitation(invite2.descriptor).getParty();
    }

    await clientA.destroy();
    await clientB.destroy();
  }).timeout(20_000).retries(10);
});<|MERGE_RESOLUTION|>--- conflicted
+++ resolved
@@ -8,7 +8,9 @@
 import { defaultTestingConfig, Client } from '@dxos/client';
 import { createKeyPair } from '@dxos/crypto';
 import { ObjectModel } from '@dxos/object-model';
-// import { spy } from '@dxos/spyglass';
+import { spy } from '@dxos/spyglass';
+
+spy.clear();
 
 describe('Client - nonpersistent', () => {
   it('open & close', async () => {
@@ -22,11 +24,11 @@
     await client.initialize();
     await client.halo.createProfile({
       ...createKeyPair(),
-      username: 'DXOS test'
+      username: 'tester'
     });
 
     // const profile = client.halo.profile;
-    // expect(profile?.username).toEqual('DXOS test');
+    // expect(profile?.username).toEqual('tester');
 
     await client.destroy();
   }).retries(10);
@@ -36,7 +38,7 @@
     await client.initialize();
     await client.halo.createProfile({
       ...createKeyPair(),
-      username: 'DXOS test'
+      username: 'tester'
     });
 
     const party = await client.echo.createParty();
@@ -48,13 +50,9 @@
     await client.destroy();
   }).timeout(10_000).retries(10);
 
-<<<<<<< HEAD
   it.only('invitations', async function () {
-=======
-  it('invitations', async function () {
-    // void spy.mark('invitations');
+    void spy.mark('invitations');
 
->>>>>>> 51f38370
     if (browserMocha.context.browser === 'webkit') {
       // TODO(unknown): Doesn't work on CI for unknown reason.
       this.skip();
@@ -62,41 +60,40 @@
 
     const clientA = new Client(defaultTestingConfig);
     await clientA.initialize();
+    void spy.log('clientA', { action: 'initialized' });
     await clientA.halo.createProfile({
       ...createKeyPair(),
-      username: 'DXOS test'
+      username: 'tester-1'
+    });
+
+    const clientB = new Client(defaultTestingConfig);
+    await clientB.initialize();
+    void spy.log('clientB', { action: 'initialized' });
+    await clientB.halo.createProfile({
+      ...createKeyPair(),
+      username: 'tester-2'
     });
 
     const party1 = await clientA.echo.createParty();
+    void spy.log('clientA', { party: spy.humanize(party1.key) });
     const item = await party1.database.createItem({ model: ObjectModel, type: 'example:item/test' });
     await item.model.set('foo', 'bar');
 
-    const clientB = new Client(defaultTestingConfig);
-    await clientB.initialize();
-    await clientB.halo.createProfile({
-      ...createKeyPair(),
-      username: 'DXOS test 2'
-    });
-
     const invite = await party1.createInvitation();
-    // void spy.log(clientA.halo.profile!.publicKey, { action: 'invite' });
+    // TODO(burdon): Log party1 control feed key.
+    void spy.log('clientA', { action: 'invite', party: spy.humanize(party1.key) });
 
     const party2 = await clientB.echo.acceptInvitation(invite.descriptor).getParty();
-    // void spy.log(clientB.halo.profile!.publicKey, { action: 'accept' });
+    // TODO(burdon): Log party2 control feed key.
+    void spy.log('clientB', { action: 'accept', party: spy.humanize(party2.key) });
 
     await party2.database.waitForItem({ type: 'example:item/test' });
     const otherItem = party2.database.select({ type: 'example:item/test' }).exec().entities[0];
     expect(otherItem.model.get('foo')).toEqual('bar');
 
-<<<<<<< HEAD
-    await client.destroy();
-    await otherClient.destroy();
-  }).timeout(10_000);
-=======
     await clientA.destroy();
     await clientB.destroy();
-  }).timeout(10_000).retries(10);
->>>>>>> 51f38370
+  }).timeout(10_000).retries(1);
 
   it.skip('offline invitations', async function () {
     if (browserMocha.context.browser === 'webkit' || browserMocha.context.browser === 'chromium') {
@@ -106,11 +103,11 @@
 
     const clientA = new Client(defaultTestingConfig);
     await clientA.initialize();
-    await clientA.halo.createProfile({ ...createKeyPair(), username: 'DXOS test 1' });
+    await clientA.halo.createProfile({ ...createKeyPair(), username: 'tester-1' });
 
     const clientB = new Client(defaultTestingConfig);
     await clientB.initialize();
-    const profileB = await clientB.halo.createProfile({ ...createKeyPair(), username: 'DXOS test 2' });
+    const profileB = await clientB.halo.createProfile({ ...createKeyPair(), username: 'tester-2' });
 
     // Wait for invited person to arrive.
     // TODO(marik-d): Comparing by public key as a workaround for `https://github.com/dxos/dxos/issues/372`.
