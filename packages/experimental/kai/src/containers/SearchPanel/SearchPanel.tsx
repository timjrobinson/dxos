--- conflicted
+++ resolved
@@ -2,7 +2,6 @@
 // Copyright 2023 DXOS.org
 //
 
-<<<<<<< HEAD
 import {
   Bag,
   Buildings,
@@ -13,10 +12,7 @@
   FileText,
   MagnifyingGlass,
   UserCircle
-} from 'phosphor-react';
-=======
-import { Bag, Buildings, Calendar, Check, Circle, Envelope, FileText, UserCircle } from '@phosphor-icons/react';
->>>>>>> c3d62d3a
+} from '@phosphor-icons/react';
 import React, { FC, useRef, useState } from 'react';
 
 import { Document } from '@dxos/echo-schema';
