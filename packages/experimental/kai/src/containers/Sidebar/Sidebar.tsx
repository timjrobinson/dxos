--- conflicted
+++ resolved
@@ -32,13 +32,8 @@
 import { MemberList } from '../MembersList';
 import { SearchPanel } from '../SearchPanel';
 import { FrameList } from './FrameList';
-<<<<<<< HEAD
 import { ObjectAction, ObjectActionType, ObjectList } from './ObjectList';
-import { Separator, SpacePanel } from './SpacePanel';
-=======
-import { ObjectAction, ObjectList } from './ObjectList';
 import { Separator, SpaceListPanel } from './SpaceListPanel';
->>>>>>> 0298945a
 
 export type SidebarProps = {
   onNavigate: (path: string) => void;
@@ -182,19 +177,9 @@
           </div>
         </div>
 
-<<<<<<< HEAD
         {/* SpacePanel */}
         {showSpacePanel && (
-          <SpacePanel onAction={handleSpaceAction} onNavigate={onNavigate} onClose={() => setShowSpacePanel(false)} />
-=======
-        {/* Spaces */}
-        {showSpaceList && (
-          <SpaceListPanel
-            onAction={handleSpaceListAction}
-            onNavigate={onNavigate}
-            onClose={() => setShowSpaceList(false)}
-          />
->>>>>>> 0298945a
+          <SpaceListPanel onAction={handleSpaceAction} onNavigate={onNavigate} onClose={() => setShowSpacePanel(false)} />
         )}
 
         {/* Search/Frames */}
