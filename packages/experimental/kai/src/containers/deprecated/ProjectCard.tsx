--- conflicted
+++ resolved
@@ -59,13 +59,8 @@
       {/* Contacts */}
       {project.team?.length > 0 && (
         <div className='pt-2'>
-<<<<<<< HEAD
           <h2 className='pl-2 text-xs'>Team</h2>
-          <div className='p-1 pt-1'>
-=======
-          <h2 className='pl-3 text-xs'>Team</h2>
           <List labelId='todo' slots={{ root: { className: 'mlb-1' } }}>
->>>>>>> 3c08abbc
             {project.team?.map((contact) => (
               <ListItem key={contact[id]}>
                 <ListItemEndcap className={getSize(6)}>
