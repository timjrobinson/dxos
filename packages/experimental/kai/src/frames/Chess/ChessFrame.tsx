--- conflicted
+++ resolved
@@ -138,15 +138,9 @@
     <div className='flex justify-center items-center shadow' style={{ width: gridSize, height: gridSize }}>
       <div className='flex'>
         {onClick && (
-<<<<<<< HEAD
-          <button onClick={onClick}>
+          <Button compact onClick={onClick}>
             <PlusCircle className={mx(getSize(16))} />
-          </button>
-=======
-          <Button compact onClick={onClick}>
-            <PlusCircle className={mx(getSize(16), 'text-gray-300')} />
           </Button>
->>>>>>> 3c08abbc
         )}
       </div>
     </div>
