{
  "name": "@dxos/halo-protocol",
  "version": "2.33.8",
  "description": "DXOS HALO Protocol",
  "homepage": "https://github.com/dxos/halo/tree/master/packages/credentials#readme",
  "bugs": {
    "url": "https://github.com/dxos/halo/issues"
  },
  "repository": {
    "type": "git",
    "url": "git+https://github.com/dxos/halo.git"
  },
  "license": "MIT",
  "main": "dist/src/index.js",
  "types": "dist/src/index.d.ts",
  "scripts": {
    "build": "toolchain build",
    "build:test": "toolchain build:test",
    "lint": "toolchain lint",
    "test": "toolchain test"
  },
  "browserslist": [
    "> 5%"
  ],
  "dependencies": {
    "@dxos/codec-protobuf": "workspace:*",
<<<<<<< HEAD
    "@dxos/protocols": "workspace:*",
    "@dxos/crypto": "workspace:*",
=======
>>>>>>> 3ef0844d
    "@dxos/debug": "workspace:*",
    "@dxos/util": "workspace:*",
    "debug": "^4.3.3",
    "@types/debug": "^4.1.7",
    "json-stable-stringify": "^1.0.1",
    "@types/json-stable-stringify": "^1.0.32",
    "@dxos/credentials": "workspace:*"
  },
  "devDependencies": {
    "@dxos/eslint-plugin": "~1.0.34",
    "@dxos/protocols-toolchain": "workspace:*",
    "@types/mocha": "~8.2.2",
    "eslint": "^7.12.1",
    "expect": "~27.0.2",
<<<<<<< HEAD
    "typescript": "^4.5.2",
    "@types/node": "^16.11.27"
=======
    "typescript": "^4.7.2"
>>>>>>> 3ef0844d
  },
  "publishConfig": {
    "access": "public"
  },
  "toolchain": {
    "testingFramework": "mocha"
  }
}<|MERGE_RESOLUTION|>--- conflicted
+++ resolved
@@ -24,11 +24,8 @@
   ],
   "dependencies": {
     "@dxos/codec-protobuf": "workspace:*",
-<<<<<<< HEAD
     "@dxos/protocols": "workspace:*",
     "@dxos/crypto": "workspace:*",
-=======
->>>>>>> 3ef0844d
     "@dxos/debug": "workspace:*",
     "@dxos/util": "workspace:*",
     "debug": "^4.3.3",
@@ -43,12 +40,8 @@
     "@types/mocha": "~8.2.2",
     "eslint": "^7.12.1",
     "expect": "~27.0.2",
-<<<<<<< HEAD
-    "typescript": "^4.5.2",
-    "@types/node": "^16.11.27"
-=======
+    "@types/node": "^16.11.27",
     "typescript": "^4.7.2"
->>>>>>> 3ef0844d
   },
   "publishConfig": {
     "access": "public"
