--- conflicted
+++ resolved
@@ -25,12 +25,6 @@
 
 describe('ServiceHost', function () {
   it('device invitations', async function () {
-<<<<<<< HEAD
-    const peer1 = new ClientServiceHost({ config: new Config(defaultTestingConfig) });
-    await peer1.open();
-    afterTest(() => peer1.close());
-    const peer2 = new ClientServiceHost({ config: new Config(defaultTestingConfig) });
-=======
     const peer1 = new ClientServiceHost({
       config: new Config(defaultTestingConfig),
       modelFactory: new ModelFactory().registerModel(ObjectModel)
@@ -41,7 +35,6 @@
       config: new Config(defaultTestingConfig),
       modelFactory: new ModelFactory().registerModel(ObjectModel)
     });
->>>>>>> a764b5f6
     await peer2.open();
     afterTest(() => peer2.close());
 
