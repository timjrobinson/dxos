--- conflicted
+++ resolved
@@ -1,10 +1,6 @@
 {
   "name": "@dxos/client",
-<<<<<<< HEAD
-  "version": "0.1.24",
-=======
   "version": "0.1.26",
->>>>>>> 55e0877b
   "description": "Core DXOS Client API.",
   "homepage": "https://dxos.org",
   "bugs": "https://github.com/dxos/dxos/issues",
@@ -21,8 +17,7 @@
     "testing.d.ts",
     "testing.js",
     "dist",
-    "src",
-    "shell.css"
+    "src"
   ],
   "scripts": {
     "prebuild": "dxtype src/packlets/proto/schema.proto src/packlets/proto/gen/schema.ts"
