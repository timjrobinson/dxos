//
// Copyright 2020 DXOS.org
//

// TODO(burdon): Export other key API classes?

export {
  PARTY_ITEM_TYPE, // TODO(burdon): Remove?
  Database,
  Entity,
  Item,
  ItemFilterDeleted,
  InvitationDescriptor,
  InvitationDescriptorType,
  Link,
  OpenProgress,
  PartyMember,
  ResultSet, // TODO(burdon): Remove?
  Selection,
  SelectionResult
} from '@dxos/echo-db';

export {
<<<<<<< HEAD
  Model
} from '@dxos/model-factory';
=======
  ItemID,
  PartyKey
} from '@dxos/echo-protocol';

export {
  ObjectModel
} from '@dxos/object-model';
>>>>>>> 6c1f3080

export * as proto from './proto/gen';

export * from './api';
export * from './devtools';
export * from './services';
export * from './util';
export * from './version';<|MERGE_RESOLUTION|>--- conflicted
+++ resolved
@@ -1,8 +1,6 @@
 //
 // Copyright 2020 DXOS.org
 //
-
-// TODO(burdon): Export other key API classes?
 
 export {
   PARTY_ITEM_TYPE, // TODO(burdon): Remove?
@@ -21,18 +19,17 @@
 } from '@dxos/echo-db';
 
 export {
-<<<<<<< HEAD
-  Model
-} from '@dxos/model-factory';
-=======
   ItemID,
   PartyKey
 } from '@dxos/echo-protocol';
 
 export {
+  Model
+} from '@dxos/model-factory';
+
+export {
   ObjectModel
 } from '@dxos/object-model';
->>>>>>> 6c1f3080
 
 export * as proto from './proto/gen';
 
