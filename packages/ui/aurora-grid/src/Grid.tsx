//
// Copyright 2023 DXOS.org
//

import {
  ColumnDef,
  Row,
  RowData,
  RowSelectionState,
  flexRender,
  getCoreRowModel,
  useReactTable,
  VisibilityState,
  ColumnSizingInfoState,
  HeaderGroup,
  TableState,
  getGroupedRowModel,
} from '@tanstack/react-table';
import React, { Fragment, useEffect, useRef, useState } from 'react';

import { inputSurface, mx } from '@dxos/aurora-theme';
import { invariant } from '@dxos/invariant';

import { defaultGridSlots, GridSlots } from './theme';

// Meta definition.
declare module '@tanstack/react-table' {
  // Access via table.options.meta.
  interface TableMeta<TData extends RowData> {
    keyAccessor: KeyValue<TData>;
  }

  // eslint-disable-next-line unused-imports/no-unused-vars
  interface ColumnMeta<TData extends RowData, TValue> {
    expand?: boolean;
    resizable?: boolean;
    slots?: {
      header?: {
        className?: string;
      };
      footer?: {
        className?: string;
      };
      cell?: {
        className?: string;
      };
    };
  }
}

export type GridColumnDef<TData extends RowData, TValue = unknown> = ColumnDef<TData, TValue>;

// TODO(burdon): Sort/filter.
// TODO(burdon): Drag-and-drop.
// TODO(burdon): Virtual (e.g., log panel).

export type GridSelection<TData extends RowData> = {
  // Controlled if undefined (by default).
  select?: 'single' | 'single-toggle' | 'multiple' | 'multiple-toggle' | undefined;
  selected?: TData[];
  onSelectedChange?: (selected: TData[] | undefined) => void;
};

/**
 * Util to update the selection based on the mode.
 */
export const updateSelection = (
  selectionState: RowSelectionState,
  id: string,
  selection: GridSelection<any>['select'],
): RowSelectionState => {
  switch (selection) {
    case 'single': {
      return {
        [id]: true,
      };
    }
    case 'single-toggle': {
      return selectionState[id]
        ? {}
        : {
            [id]: true,
          };
    }
    case 'multiple': {
      return {
        [id]: true,
        ...selectionState,
      };
    }
    case 'multiple-toggle': {
      if (selectionState[id]) {
        const newSelectionState = { ...selectionState };
        delete newSelectionState[id];
        return newSelectionState;
      } else {
        return {
          [id]: true,
          ...selectionState,
        };
      }
    }
  }

  return selectionState;
};

const defaultColumn: Partial<ColumnDef<RowData>> = {
  size: 200, // NOTE: Required in order remove default width.
  maxSize: 800,
};

export type KeyValue<TData extends RowData> = (row: TData) => string;

export type GridProps<TData extends RowData> = {
  keyAccessor: KeyValue<TData>;
  data?: TData[];
  columns?: GridColumnDef<TData>[];
  columnVisibility?: VisibilityState;
  onColumnResize?: (state: Record<string, number>) => void;
  grouping?: string[];
  header?: boolean;
  footer?: boolean;
  border?: boolean;
  fullWidth?: boolean;
  pinToBottom?: boolean;
  slots?: GridSlots;
  debug?: boolean;
} & GridSelection<TData>;

/**
 * Simple table.
 */
export const Grid = <TData extends RowData>(props: GridProps<TData>) => {
  const {
    keyAccessor,
    data = [],
    columns = [],
    onColumnResize,
    columnVisibility,
    grouping,
    footer,
    select,
    selected,
    onSelectedChange,
    fullWidth,
    pinToBottom,
    slots = defaultGridSlots,
    debug,
  } = props;
  invariant(keyAccessor);

  // Update controlled selection.
  // https://tanstack.com/table/v8/docs/api/features/row-selection
  const [focus, setFocus] = useState<string>();
  const [rowSelection, setRowSelection] = useState<RowSelectionState>({});
  useEffect(() => {
    setRowSelection(
      selected?.reduce((selectionState: RowSelectionState, selected) => {
        const row = table.getRowModel().rows.find((row) => row.original === selected);
        if (row) {
          selectionState[row.id] = true;
        }
        return selectionState;
      }, {}) ?? {},
    );
  }, [select, selected]);

  // Resizing.
  const [columnSizingInfo, setColumnSizingInfo] = useState<ColumnSizingInfoState>({} as ColumnSizingInfoState);
  useEffect(() => {
    if (columnSizingInfo.columnSizingStart?.length === 0) {
      onColumnResize?.(table.getState().columnSizing);
    }
  }, [columnSizingInfo]);

  const groupedRows = (grouping?.length ?? 0) > 0;

  //
  // Update table state.
  // https://tanstack.com/table/v8/docs/api/core/table
  //
  const table = useReactTable({
    data,
    columns,
    defaultColumn: defaultColumn as Partial<ColumnDef<TData>>,
    getCoreRowModel: getCoreRowModel(),
    meta: {
      keyAccessor,
    },

    // TODO(burdon): Pagination.
    // TODO(burdon): Sorting.
    // TODO(burdon): Filtering.
    state: {
      columnVisibility,
      columnSizingInfo,
      rowSelection,
      grouping: grouping ?? [],
    },

    // Grouping.
    getGroupedRowModel: getGroupedRowModel(),

    // Selection.
    enableRowSelection: select === 'single' || select === 'single-toggle',
    enableMultiRowSelection: select === 'multiple' || select === 'multiple-toggle',
    onRowSelectionChange: (rows) => {
      setRowSelection(rows);
    },

    // Resize columns.
    // TODO(burdon): Drag to re-order columns.
    columnResizeMode: 'onChange',
    enableColumnResizing: true,
    onColumnSizingInfoChange: setColumnSizingInfo,

    debugTable: debug,
  });

  // TODO(burdon): Add flex if not resizable.
  // Create additional expansion column if all columns have fixed width.
  const expand = false; // columns.map((column) => column.size).filter(Boolean).length === columns?.length;

  // Pin scrollbar to bottom.
  const containerRef = usePinToBottom(data, pinToBottom);

  const handleSelect = (row: Row<TData>) => {
    if (select) {
      // Uncontrolled.
      setRowSelection((selectionState: RowSelectionState) => {
        const newSelectionState = updateSelection(selectionState, row.id, select);
        if (onSelectedChange) {
          const rows: TData[] = Object.keys(newSelectionState).map((id) => table.getRowModel().rowsById[id].original);
          onSelectedChange(rows);
        }

        return newSelectionState;
      });
    } else {
      // Controlled.
      onSelectedChange?.([row.original]);
    }
  };

  // TODO(burdon): Use radix ScrollArea.
  // https://www.radix-ui.com/primitives/docs/components/scroll-area
  return (
    <div ref={containerRef} className={mx('grow overflow-auto', inputSurface, slots?.root?.className)}>
      <table
        // Styles:
        // table-fixed: Prevents fixed sized columns from shrinking.
        className={mx(!fullWidth && 'table-fixed ', 'border-collapse', slots?.table?.className)}
        style={{
          width: fullWidth ? '100%' : table.getTotalSize(),
        }}
      >
        {/* Head */}
        <TableHead {...props} state={table.getState()} headers={table.getHeaderGroups()} />

        {/* Rows */}
        {!groupedRows && (
          <TableBody
            {...props}
            rowSelection={rowSelection}
            expand={expand}
            focus={focus}
            onFocus={setFocus}
            onSelect={handleSelect}
            rows={table.getRowModel().rows}
          />
        )}

        {/* Groups */}
        {groupedRows &&
          table.getGroupedRowModel().rows.map((row, i) => {
            return (
              <Fragment key={i}>
                {/* TODO(burdon): Customize group header renderer. */}
                <thead>
                  <tr>
                    {slots?.margin && <th className={mx(slots?.margin?.className)} />}
                    {debug && <th />}
                    <th
                      // TODO(burdon): Calculate row span.
                      colSpan={table.getHeaderGroups()[0].headers.length}
                      className={mx('text-left', slots?.group?.className)}
                    >
                      {table.getState().grouping[0]}[{String(row.getGroupingValue(table.getState().grouping[0]))}]
                    </th>
                  </tr>
                </thead>

                <TableBody
                  {...props}
                  rowSelection={rowSelection}
                  expand={expand}
                  focus={focus}
                  onFocus={setFocus}
                  onSelect={handleSelect}
                  rows={row.subRows}
                />
              </Fragment>
            );
          })}

<<<<<<< HEAD
        {/* Foot */}
        {footer && <TableFoot {...props} footers={table.getFooterGroups()} />}
=======
                {row.getVisibleCells().map((cell) => {
                  // TODO(burdon): Allow class override from column.
                  return (
                    <td
                      key={cell.id}
                      className={mx(
                        showBorder && 'border',
                        slots?.cell?.className,
                        cell.column.columnDef.meta?.slots?.cell?.className,
                      )}
                    >
                      {flexRender(cell.column.columnDef.cell, cell.getContext())}
                    </td>
                  );
                })}

                {addFlex && <td />}
                {slots?.margin && <td className={mx(slots?.margin?.className)} />}
              </tr>
            );
          })}
        </tbody>

        {/*
         * Footer
         */}
        {showFooter && (
          <tfoot className={mx('sticky bottom-0 z-[10]', slots?.footer?.className)}>
            {table.getFooterGroups().map((footerGroup) => (
              <tr key={footerGroup.id} className='font-thin'>
                {slots?.margin && <th className={mx(slots?.margin?.className)} />}
                {showRowNumber && <th />}

                {footerGroup.headers.map((footer) => {
                  return (
                    <th
                      key={footer.id}
                      className={mx(
                        showBorder && 'border',
                        'text-left',
                        slots?.footer?.className,
                        footer.column.columnDef.meta?.slots?.footer?.className,
                      )}
                    >
                      {footer.isPlaceholder ? null : flexRender(footer.column.columnDef.footer, footer.getContext())}
                    </th>
                  );
                })}

                {addFlex && <th />}
                {slots?.margin && <th className={mx(slots?.margin?.className)} />}
              </tr>
            ))}
          </tfoot>
        )}
>>>>>>> 3a303c40
      </table>

      {debug && (
        <pre className='font-mono text-xs text-neutral-500 my-4 p-2 ring'>
          <code>{JSON.stringify(table.getState(), undefined, 2)}</code>
        </pre>
      )}
    </div>
  );
};

/**
 * Glue to bottom as rows are added.
 */
// TODO(burdon): Causes scrollbar to be constantly visible.
//  https://css-tricks.com/books/greatest-css-tricks/pin-scrolling-to-bottom
const usePinToBottom = <TData extends RowData>(data: TData[], pinToBottom?: boolean) => {
  const containerRef = useRef<HTMLDivElement | null>(null);
  const [stickyScrolling, setStickyScrolling] = useState(true);
  useEffect(() => {
    const container = containerRef.current;
    if (!pinToBottom || !container) {
      return;
    }

    // TODO(burdon): Set when scrolled to bottom and unset when manually scrolled away.
    const handler = () => {
      const bottom = container.scrollHeight - container.scrollTop - container.clientHeight === 0;
      setStickyScrolling(bottom);
    };

    container.addEventListener('scroll', handler);
    return () => container.removeEventListener('scroll', handler);
  }, []);

  useEffect(() => {
    if (!pinToBottom || !containerRef.current || !stickyScrolling) {
      return;
    }

    containerRef.current?.scroll({ top: containerRef.current.scrollHeight });
  }, [data]);

  return containerRef;
};

//
// Head.
//

type TableHeadProps<TData extends RowData> = Partial<GridProps<TData>> & {
  state: TableState;
  headers: HeaderGroup<TData>[];
  expand?: boolean;
};

const TableHead = <TData extends RowData>({
  state,
  headers,
  expand,
  header,
  debug,
  fullWidth,
  border,
  slots,
}: TableHeadProps<TData>) => {
  return (
    <thead className={mx(header ? ['sticky top-0 z-10'] : 'collapse')}>
      {headers.map((headerGroup) => {
        return (
          // Group element to hover resize handles.
          <tr key={headerGroup.id} className='font-light group'>
            {slots?.margin && <th className={mx(slots?.margin?.className)} />}

            {/* TODO(burdon): Calc. width. */}
            {debug && (
              <th className='text-left' style={{ width: 32 }}>
                #
              </th>
            )}

            {headerGroup.headers.map((header) => {
              return (
                <th
                  key={header.id}
                  style={{
                    // Don't set width if fullWidth and no explicit size.
                    width: fullWidth && header.column.columnDef.meta?.expand ? undefined : header.getSize(),
                  }}
                  // Relative for resize handle.
                  className={mx(
                    'relative text-left',
                    border && 'border',
                    slots?.header?.className,
                    header.column.columnDef.meta?.slots?.header?.className,
                  )}
                >
                  {!header || header.isPlaceholder
                    ? null
                    : flexRender(header.column.columnDef.header, header.getContext())}

                  {/*
                   * Resize handle.
                   * https://codesandbox.io/p/sandbox/github/tanstack/table/tree/main/examples/react/column-sizing
                   */}
                  {header.column.columnDef.meta?.resizable && (
                    <div
                      className={mx(
                        'absolute top-0 pl-1 h-full z-[10] w-[7px] -right-[5px] _bg-neutral-500',
                        'cursor-col-resize select-none touch-none opacity-20 hover:opacity-100',
                        header.column.getIsResizing() && 'hidden',
                      )}
                      style={{
                        transform: header.column.getIsResizing()
                          ? `translateX(${state.columnSizingInfo.deltaOffset}px)`
                          : undefined,
                      }}
                      onMouseDown={header.getResizeHandler()}
                      onTouchStart={header.getResizeHandler()}
                    >
                      <div className='flex group-hover:bg-neutral-700 -ml-[2px] w-[1px] h-full' />
                    </div>
                  )}
                </th>
              );
            })}
            {expand && <th />}
            {slots?.margin && <th className={mx(slots?.margin?.className)} />}
          </tr>
        );
      })}
    </thead>
  );
};

//
// Body.
//

type TableBodyProps<TData extends RowData> = Partial<GridProps<TData>> & {
  rows: Row<TData>[];
  rowSelection: RowSelectionState;
  expand?: boolean;
  focus?: string;
  onFocus?: (id?: string) => void;
  onSelect?: (row: Row<TData>) => void;
};

const TableBody = <TData extends RowData>({
  keyAccessor,
  rows,
  rowSelection,
  focus,
  onFocus,
  onSelect,
  debug,
  border,
  expand,
  slots,
}: TableBodyProps<TData>) => {
  return (
    <tbody>
      {rows.map((row) => {
        return (
          <tr
            key={keyAccessor!(row.original)}
            title={keyAccessor!(row.original)}
            onClick={() => onSelect?.(row)}
            role='button' // TODO(burdon): ???
            className={mx(
              'group',
              rowSelection[row.id] && slots?.selected?.className,
              focus === row.id && slots?.focus?.className,
              slots?.row?.className,
            )}
          >
            {/* TODO(burdon): Dummy button for focus (don't alter geometry). */}
            {slots?.margin && (
              <td className={mx(slots?.margin?.className)}>
                <button
                  role='button'
                  style={{ width: 1, height: 1 }}
                  className='focus:outline-none'
                  onFocus={() => onFocus?.(keyAccessor!(row.original))}
                  onBlur={() => onFocus?.(undefined)}
                  onKeyDown={(event) => {
                    // TODO(burdon): Move focus.
                    switch (event.key) {
                      case 'ArrowUp': {
                        break;
                      }
                      case 'ArrowDown': {
                        break;
                      }
                    }
                  }}
                />
              </td>
            )}

            {debug && <td>{row.id}</td>}

            {row.getVisibleCells().map((cell) => {
              // TODO(burdon): Allow class override from column.
              return (
                <td
                  key={cell.id}
                  className={mx(
                    border && 'border',
                    slots?.cell?.className,
                    cell.column.columnDef.meta?.slots?.cell?.className,
                  )}
                >
                  {flexRender(cell.column.columnDef.cell, cell.getContext())}
                </td>
              );
            })}

            {expand && <td />}
            {slots?.margin && <td className={mx(slots?.margin?.className)} />}
          </tr>
        );
      })}
    </tbody>
  );
};

//
// Footer
//

type TableFootProps<TData extends RowData> = Partial<GridProps<TData>> & {
  footers: HeaderGroup<TData>[];
  expand?: boolean;
};

const TableFoot = <TData extends RowData>({ footers, expand, slots, debug, border }: TableFootProps<TData>) => {
  return (
    <tfoot className={mx('sticky bottom-0 z-[10]', slots?.footer?.className)}>
      {footers.map((footerGroup) => (
        <tr key={footerGroup.id} className='font-thin'>
          {slots?.margin && <th className={mx(slots?.margin?.className)} />}
          {debug && <th />}

          {footerGroup.headers.map((footer) => {
            return (
              <th
                key={footer.id}
                className={mx(
                  border && 'border',
                  'text-left',
                  slots?.footer?.className,
                  footer.column.columnDef.meta?.slots?.footer?.className,
                )}
              >
                {footer.isPlaceholder ? null : flexRender(footer.column.columnDef.footer, footer.getContext())}
              </th>
            );
          })}

          {expand && <th />}
          {slots?.margin && <th className={mx(slots?.margin?.className)} />}
        </tr>
      ))}
    </tfoot>
  );
};<|MERGE_RESOLUTION|>--- conflicted
+++ resolved
@@ -3,7 +3,6 @@
 //
 
 import {
-  ColumnDef,
   Row,
   RowData,
   RowSelectionState,
@@ -22,33 +21,7 @@
 import { invariant } from '@dxos/invariant';
 
 import { defaultGridSlots, GridSlots } from './theme';
-
-// Meta definition.
-declare module '@tanstack/react-table' {
-  // Access via table.options.meta.
-  interface TableMeta<TData extends RowData> {
-    keyAccessor: KeyValue<TData>;
-  }
-
-  // eslint-disable-next-line unused-imports/no-unused-vars
-  interface ColumnMeta<TData extends RowData, TValue> {
-    expand?: boolean;
-    resizable?: boolean;
-    slots?: {
-      header?: {
-        className?: string;
-      };
-      footer?: {
-        className?: string;
-      };
-      cell?: {
-        className?: string;
-      };
-    };
-  }
-}
-
-export type GridColumnDef<TData extends RowData, TValue = unknown> = ColumnDef<TData, TValue>;
+import { GridColumnDef, KeyValue } from './types';
 
 // TODO(burdon): Sort/filter.
 // TODO(burdon): Drag-and-drop.
@@ -104,13 +77,6 @@
 
   return selectionState;
 };
-
-const defaultColumn: Partial<ColumnDef<RowData>> = {
-  size: 200, // NOTE: Required in order remove default width.
-  maxSize: 800,
-};
-
-export type KeyValue<TData extends RowData> = (row: TData) => string;
 
 export type GridProps<TData extends RowData> = {
   keyAccessor: KeyValue<TData>;
@@ -128,9 +94,7 @@
   debug?: boolean;
 } & GridSelection<TData>;
 
-/**
- * Simple table.
- */
+// TODO(burdon): Rename Table.
 export const Grid = <TData extends RowData>(props: GridProps<TData>) => {
   const {
     keyAccessor,
@@ -183,7 +147,10 @@
   const table = useReactTable({
     data,
     columns,
-    defaultColumn: defaultColumn as Partial<ColumnDef<TData>>,
+    defaultColumn: {
+      size: 200, // Required in order remove default width.
+      maxSize: 800,
+    },
     getCoreRowModel: getCoreRowModel(),
     meta: {
       keyAccessor,
@@ -304,66 +271,8 @@
             );
           })}
 
-<<<<<<< HEAD
         {/* Foot */}
         {footer && <TableFoot {...props} footers={table.getFooterGroups()} />}
-=======
-                {row.getVisibleCells().map((cell) => {
-                  // TODO(burdon): Allow class override from column.
-                  return (
-                    <td
-                      key={cell.id}
-                      className={mx(
-                        showBorder && 'border',
-                        slots?.cell?.className,
-                        cell.column.columnDef.meta?.slots?.cell?.className,
-                      )}
-                    >
-                      {flexRender(cell.column.columnDef.cell, cell.getContext())}
-                    </td>
-                  );
-                })}
-
-                {addFlex && <td />}
-                {slots?.margin && <td className={mx(slots?.margin?.className)} />}
-              </tr>
-            );
-          })}
-        </tbody>
-
-        {/*
-         * Footer
-         */}
-        {showFooter && (
-          <tfoot className={mx('sticky bottom-0 z-[10]', slots?.footer?.className)}>
-            {table.getFooterGroups().map((footerGroup) => (
-              <tr key={footerGroup.id} className='font-thin'>
-                {slots?.margin && <th className={mx(slots?.margin?.className)} />}
-                {showRowNumber && <th />}
-
-                {footerGroup.headers.map((footer) => {
-                  return (
-                    <th
-                      key={footer.id}
-                      className={mx(
-                        showBorder && 'border',
-                        'text-left',
-                        slots?.footer?.className,
-                        footer.column.columnDef.meta?.slots?.footer?.className,
-                      )}
-                    >
-                      {footer.isPlaceholder ? null : flexRender(footer.column.columnDef.footer, footer.getContext())}
-                    </th>
-                  );
-                })}
-
-                {addFlex && <th />}
-                {slots?.margin && <th className={mx(slots?.margin?.className)} />}
-              </tr>
-            ))}
-          </tfoot>
-        )}
->>>>>>> 3a303c40
       </table>
 
       {debug && (
