//
// Copyright 2023 DXOS.org
//

import {
  DndContext,
  DragCancelEvent,
  DragEndEvent,
  DragMoveEvent,
  DragOverEvent,
  DragOverlay,
  DragStartEvent,
  KeyboardSensor,
  Modifier,
  MouseSensor,
  rectIntersection,
  TouchSensor,
  useSensor,
  useSensors,
} from '@dnd-kit/core';
import { sortableKeyboardCoordinates } from '@dnd-kit/sortable';
import pick from 'lodash.pick';
import React, { createContext, useContext, FC, PropsWithChildren, useState, Component, useEffect, useRef } from 'react';
import { createPortal } from 'react-dom';

import { DensityProvider } from '@dxos/aurora';
import { raise } from '@dxos/debug';

import { DefaultComponent } from './DefaultComponent';
import { MosaicContainerProps } from './MosaicContainer';
import { Path } from './path';
import { MosaicDraggedItem, MosaicTileComponent } from './types';
import { Debug } from '../components';

export type MosaicContextType = {
  setContainer: (id: string, container?: MosaicContainerProps<any>) => void;
  activeItem: MosaicDraggedItem | undefined;
  overItem: MosaicDraggedItem | undefined;
};

export const MosaicContext = createContext<MosaicContextType | undefined>(undefined);

const DEFAULT_COMPONENT_ID = '__default';

type MosaicContextProviderOptions = {
  overlayDelay?: number;
  debug?: boolean;
};

type MosaicContextProviderProps = PropsWithChildren &
  MosaicContextProviderOptions & {
    Component?: MosaicTileComponent<any>;
  };

/**
 * Root provider.
 */
export const MosaicContextProvider: FC<MosaicContextProviderProps> = ({
  Component = DefaultComponent,
  children,
  ...options
}) => {
  const sensors = useSensors(
    useSensor(MouseSensor, {
      activationConstraint: {
        distance: 10,
      },
    }),
    useSensor(TouchSensor, {
      activationConstraint: {
        delay: 200,
        tolerance: 5,
      },
    }),
    useSensor(KeyboardSensor, {
      coordinateGetter: sortableKeyboardCoordinates,
    }),
  );

  const [containers, setContainers] = useState(
    new Map<string, MosaicContainerProps<any>>([[DEFAULT_COMPONENT_ID, { id: DEFAULT_COMPONENT_ID, Component }]]),
  );
  const handleSetContainer = (id: string, container?: MosaicContainerProps<any>) => {
    setContainers((containers) => {
      const copy = new Map(containers);
      if (container) {
        copy.set(id, container);
      } else {
        copy.delete(id);
      }
      return copy;
    });
  };

  const [activeItem, setActiveItem] = useState<MosaicDraggedItem>();
  const [overItem, setOverItem] = useState<MosaicDraggedItem>();

  //
  // Events
  //

  const handleDragStart = (event: DragStartEvent) => {
    setActiveItem(pick(event.active.data.current as MosaicDraggedItem, 'container', 'item', 'position'));
  };

  const handleDragMove = (event: DragMoveEvent) => {};

  const handleDragOver = (event: DragOverEvent) => {
    const activeContainer = activeItem && containers.get(Path.first(activeItem.container));
    const overItem = pick(event.over?.data.current as MosaicDraggedItem, 'container', 'item', 'position');
    const overContainer = overItem?.container && containers.get(Path.first(overItem.container));
    if (!event.over || !overItem || !overContainer || !activeItem || !activeContainer) {
      setOverItem(undefined);
      return;
    }

    const isDroppable = overContainer.isDroppable ?? (() => true);
    setOverItem(
      isDroppable({ container: activeItem.container, active: activeItem, over: overItem }) ? overItem : undefined,
    );
  };

  const handleDragCancel = (event: DragCancelEvent) => {
    setActiveItem(undefined);
    setOverItem(undefined);
  };

  // TODO(burdon): Add event type (e.g., copy vs. move).
  const handleDragEnd = (event: DragEndEvent) => {
    if (
      activeItem &&
      overItem &&
      (activeItem.container !== overItem.container || activeItem.position !== overItem.position)
    ) {
      // TODO(wittjosiah): This is a hack to get the container id, if this is a pattern make it a utility function.
      const activeContainer = containers.get(Path.first(activeItem.container));
      if (activeContainer) {
        activeContainer.onDrop?.({
          container: activeContainer.id,
          active: activeItem,
          over: overItem,
        });

        const overContainer = containers.get(Path.first(overItem?.container));
        if (overContainer && overContainer !== activeContainer) {
          overContainer?.onDrop?.({
            container: overContainer.id,
            active: activeItem,
            over: overItem,
          });
        }
      }
    }

    setActiveItem(undefined);
    setOverItem(undefined);
  };

  // TODO(burdon): Factor out DragOverlay.
  // Get the overlay component from the over container, otherwise default to the original.
  let container: MosaicContainerProps<any> | undefined;
  let OverlayComponent: MosaicTileComponent<any> | undefined;
  if (activeItem) {
    if (overItem) {
      container = containers.get(Path.first(overItem.container));
      OverlayComponent = container?.Component;
    }

    if (!OverlayComponent) {
      container = containers.get(Path.first(activeItem.container));
      OverlayComponent = container?.Component ?? DefaultComponent;
    }
  }

  const containerContextModifier: Modifier = (props) => {
    const { transform } = props;
    if (activeItem) {
      const container = containers.get(activeItem.container);
      return container?.modifier?.(activeItem, props) ?? transform;
    } else {
      return transform;
    }
  };

  return (
    <MosaicContext.Provider value={{ setContainer: handleSetContainer, activeItem, overItem }}>
      <DndContext
        collisionDetection={rectIntersection}
        modifiers={[containerContextModifier]}
        sensors={sensors}
        // TODO(burdon): Allow container to veto drop.
        cancelDrop={(event) => false}
        onDragStart={handleDragStart}
        onDragMove={handleDragMove}
        onDragOver={handleDragOver}
        onDragCancel={handleDragCancel}
        onDragEnd={handleDragEnd}
      >
        {createPortal(
          <DragOverlay>
            <MosaicDragOverlay containers={containers} activeItem={activeItem} overItem={overItem} options={options} />
          </DragOverlay>,
          document.body,
        )}

        {children}

        {options.debug &&
          createPortal(
            <MosaicDebug containers={containers} activeItem={activeItem} overItem={overItem} />,
            document.body,
          )}
      </DndContext>
    </MosaicContext.Provider>
  );
};

export const useMosaic = () => useContext(MosaicContext) ?? raise(new Error('Missing MosaicContext'));

const MosaicDebug: FC<{
  containers: Map<string, MosaicContainerProps<any>>;
  activeItem?: MosaicDraggedItem;
  overItem?: MosaicDraggedItem;
}> = ({ containers, activeItem, overItem }) => {
  return (
    <Debug
      position='bottom-right'
      data={{
        containers: Array.from(containers.keys()).map((id) => id),
        active: {
          id: activeItem?.item?.id,
          container: activeItem?.container,
        },
        over: {
          id: overItem?.item?.id,
          container: overItem?.container,
        },
      }}
    />
  );
};

const MosaicDragOverlay: FC<{
  containers: Map<string, MosaicContainerProps<any>>;
  activeItem?: MosaicDraggedItem;
  overItem?: MosaicDraggedItem;
  options: MosaicContextProviderOptions;
}> = ({ containers, activeItem, overItem, options: { debug, overlayDelay = 200 } }) => {
  // Get the overlay component from the over container, otherwise default to the original.
  const [{ container, OverlayComponent }, setContainer] = useState<{
    container?: MosaicContainerProps<any> | undefined;
    OverlayComponent?: MosaicTileComponent<any> | undefined;
  }>({});

  const timer = useRef<ReturnType<typeof setTimeout>>();
  useEffect(() => {
    if (activeItem) {
      let container: MosaicContainerProps<any> | undefined;
      let OverlayComponent: MosaicTileComponent<any> | undefined;
      if (overItem?.container) {
<<<<<<< HEAD
        container = containers.get(Path.first(overItem.container));
=======
        // container = containers.get(Path.first(overItem.container));
        // TODO(wittjosiah): Default to true if isDroppable is undefined?
        // OverlayComponent = container?.isDroppable?.(activeItem) ? container.Component : undefined;
>>>>>>> 83755541
        OverlayComponent = container?.Component;
      }

      if (!OverlayComponent) {
<<<<<<< HEAD
        container = containers.get(Path.first(activeItem.container));
=======
        // container = containers.get(Path.first(activeItem.container));
        // OverlayComponent = container?.isDroppable?.(activeItem) ? container.Component : DefaultComponent;
>>>>>>> 83755541
        OverlayComponent = container?.Component ?? DefaultComponent;
      }

      // Prevent jitter when transitioning across containers.
      clearTimeout(timer.current);
      timer.current = setTimeout(() => setContainer({ container, OverlayComponent }), timer.current ? overlayDelay : 0);
    }
  }, [activeItem, overItem]);
  if (!activeItem?.container || !container || !OverlayComponent) {
    return null;
  }

  return (
    <div style={{ ...container.getOverlayStyle?.() }}>
      <OverlayErrorBoundary>
        {/* TODO(burdon): Configure density via getOverlayProps. */}
        <DensityProvider density='fine'>
          <OverlayComponent
            {...container.getOverlayProps?.()}
            data={activeItem.item}
            container={activeItem.container}
            isActive={true}
          />
          {debug && <span className='m-2 p-1 bg-white text-xs'>{container.id}</span>}
        </DensityProvider>
      </OverlayErrorBoundary>
    </div>
  );
};

class OverlayErrorBoundary extends Component<PropsWithChildren> {
  static getDerivedStateFromError(error: Error) {
    return { error };
  }

  override state = {
    error: null,
  };

  override componentDidCatch(error: any, info: any) {
    console.warn(error, info);
  }

  // TODO(burdon): Fallback to using active item's original container.
  override render() {
    if (this.state.error) {
      return <p>ERROR: ${String(this.state.error)}</p>;
    }

    return this.props.children;
  }
}<|MERGE_RESOLUTION|>--- conflicted
+++ resolved
@@ -258,23 +258,12 @@
       let container: MosaicContainerProps<any> | undefined;
       let OverlayComponent: MosaicTileComponent<any> | undefined;
       if (overItem?.container) {
-<<<<<<< HEAD
         container = containers.get(Path.first(overItem.container));
-=======
-        // container = containers.get(Path.first(overItem.container));
-        // TODO(wittjosiah): Default to true if isDroppable is undefined?
-        // OverlayComponent = container?.isDroppable?.(activeItem) ? container.Component : undefined;
->>>>>>> 83755541
         OverlayComponent = container?.Component;
       }
 
       if (!OverlayComponent) {
-<<<<<<< HEAD
         container = containers.get(Path.first(activeItem.container));
-=======
-        // container = containers.get(Path.first(activeItem.container));
-        // OverlayComponent = container?.isDroppable?.(activeItem) ? container.Component : DefaultComponent;
->>>>>>> 83755541
         OverlayComponent = container?.Component ?? DefaultComponent;
       }
 
