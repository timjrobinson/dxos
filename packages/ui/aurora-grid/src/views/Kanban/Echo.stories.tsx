//
// Copyright 2023 DXOS.org
//

import { Plus } from '@phosphor-icons/react';
import React, { FC, useRef } from 'react';

import { Button, Select, Toolbar } from '@dxos/aurora';
import { invariant } from '@dxos/invariant';
import { PublicKey } from '@dxos/react-client';
import { Expando, Schema, TypedObject, useQuery, useSpace } from '@dxos/react-client/echo';
import { ClientSpaceDecorator } from '@dxos/react-client/testing';
import { arrayMove } from '@dxos/util';

import { Kanban, KanbanColumn } from './Kanban';
<<<<<<< HEAD
import { Mosaic, Path } from '../../mosaic';
import { FullscreenDecorator, TestObjectGenerator, Priority, range, SimpleCard, Status } from '../../testing';
=======
import { Mosaic, MosaicMoveEvent, Path } from '../../mosaic';
import { FullscreenDecorator, TestObjectGenerator, Priority, range, SimpleCard, Status } from '../../testing';

const generator = new TestObjectGenerator();
>>>>>>> f402d38d

// TODO(burdon): Compute this?
const columnValues: { [property: string]: any[] } = {
  status: ['unknown', ...Status],
  priority: ['unknown', ...Priority],
};

<<<<<<< HEAD
const EchoStory = ({
  container = 'projects', // TODO(burdon): id.
  debug,
  spaceKey,
}: {
  container?: string;
  debug?: boolean;
  spaceKey: PublicKey;
}) => {
=======
const EchoStory = ({ id = 'projects', debug, spaceKey }: { id?: string; debug?: boolean; spaceKey: PublicKey }) => {
>>>>>>> f402d38d
  const space = useSpace(spaceKey);
  // TODO(burdon): Decorator is not re-run schema is empty when returning to story after first run. Different kanban id.
  const [kanban] = useQuery(space, { type: 'kanban' });

  const getProperty = (property: string) => {
    const schemaProperty = kanban.schema.props.find((prop: any) => prop.id === kanban.columnProp);
    if (schemaProperty.type === Schema.PropType.NUMBER) {
      return parseInt(property);
    } else {
      return property;
    }
  };

  const objects = useQuery<TypedObject>(space, (object) => object.__schema === kanban.schema, {}, [kanban.schema]);
  const columnsRef = useRef<KanbanColumn<TypedObject>[]>([]);
  const columns: KanbanColumn<TypedObject>[] = kanban.columnValues.map((value: string) => {
    const objectPosition = kanban.objectPosition[value] ?? [];
    const children =
      objectPosition.length > 0
        ? objectPosition.map((id: string) => objects.find((object) => object.id === id))
        : objects;

    // TODO(burdon): Special case for 'unknown' values?
    return {
      id: getProperty(value),
      title: value,
      children: children.filter((object: TypedObject) => object[kanban.columnProp] === value),
    };
  });
  columnsRef.current = columns;

  // TODO(burdon): Called for each object generated (should batch?)
  // console.log(JSON.stringify(objects[0]));

  // TODO(burdon): Should views maintain an positional index map per property (to enable switching?)
  // TODO(burdon): Is the current index map making use of ECHO object CRDT? Need multi-peer test in this suite.
  const handleSetProperty = (property: string) => {
    kanban.columnProp = property;
    kanban.columnValues = columnValues[kanban.columnProp];
  };

  // TODO(burdon): Factor out util.
  const getOrder = (kanban: TypedObject, property: string) => {
    // TODO(wittjosiah): Columns is stale here.
    return (
      kanban.objectPosition[property] ??
      columnsRef.current.find((column) => column.id === getProperty(property))?.children.map((item) => item.id) ??
      []
    );
  };

  const handleDrop = ({ active, over }: MosaicMoveEvent) => {
    // Reorder columns.
    // TODO(burdon): Factor out util.
    if (active.path === id) {
      const fromIndex = kanban.columnValues.findIndex((value: string) => value === active.item.id);
      const toIndex = kanban.columnValues.findIndex((value: string) => value === over.item.id);
      fromIndex !== -1 && toIndex !== -1 && arrayMove(kanban.columnValues, fromIndex, toIndex);
    } else {
      const columnsPath = Path.create(id, 'column'); // TODO(burdon): Export string/function from layout.
      if (Path.hasDescendent(columnsPath, active.path)) {
        const activeProperty = Path.last(active.path);
        const overProperty = Path.last(over.path);
        invariant(activeProperty);
        invariant(overProperty);

        // Update property.
        (active.item as TypedObject)[kanban.columnProp] = getProperty(overProperty);

        // Update active column order.
        const activeOrder = getOrder(kanban, activeProperty);
        activeOrder.length > 0 && activeOrder.splice(active.position, 1);
        kanban.objectPosition[activeProperty] = activeOrder;

        // Update over column order.
        const overOrder = getOrder(kanban, overProperty);
        overOrder.length > 0 ? overOrder.splice(over.position, 0, active.item.id) : overOrder.push(active.item.id);
        kanban.objectPosition[overProperty] = overOrder;
      }
    }
  };

  const handleAddData = () => {
    const object = generator.createObject({ types: ['project'] });
    space?.db.add(object);
  };

  return (
    <Mosaic.Root debug={debug}>
      <Mosaic.DragOverlay />
      <div className='flex flex-col grow'>
        <Toolbar.Root classNames='p-2'>
          <PropertySelector
            property={kanban.columnProp}
            properties={Object.keys(columnValues)}
            onSetProperty={handleSetProperty}
          />
          <Button title='Add Data' onClick={handleAddData}>
            <Plus />
          </Button>
        </Toolbar.Root>
        <Kanban id={id} debug={debug} columns={columns} Component={SimpleCard} onDrop={handleDrop} />
      </div>
    </Mosaic.Root>
  );
};

export default {
  title: 'Kanban',
  render: EchoStory,
  decorators: [
    FullscreenDecorator(),
    ClientSpaceDecorator({
      onCreateSpace: async (space) => {
<<<<<<< HEAD
        const generator = new TestObjectGenerator();
=======
>>>>>>> f402d38d
        const factory = generator.factories.project;
        const objects = [
          factory.schema,
          ...range(factory.createObject, 10),
          new Expando({
            type: 'kanban',
            title: 'Projects',
            schema: factory.schema,
            // TODO(burdon): Standardize with other story.
            columnProp: 'status',
            columnValues: columnValues.status,
            objectPosition: {}, // TODO(burdon): Make this a CRDT.
          }),
        ];

        // TODO(burdon): Batch API.
        objects.forEach((object) => space.db.add(object));
      },
    }),
  ],
  parameters: {
    layout: 'fullscreen',
  },
};

export const ECHO = {};

const PropertySelector: FC<{ property: string; properties: string[]; onSetProperty: (property: string) => void }> = ({
  property,
  properties,
  onSetProperty,
}) => {
  return (
    <Select.Root value={property} onValueChange={onSetProperty}>
      <Select.TriggerButton placeholder='Select value' />
      <Select.Portal>
        <Select.Content>
          <Select.ScrollUpButton />
          <Select.Viewport>
            {properties.map((property) => (
              <Select.Option key={property} value={property}>
                {property}
              </Select.Option>
            ))}
          </Select.Viewport>
          <Select.ScrollDownButton />
          <Select.Arrow />
        </Select.Content>
      </Select.Portal>
    </Select.Root>
  );
};<|MERGE_RESOLUTION|>--- conflicted
+++ resolved
@@ -13,15 +13,10 @@
 import { arrayMove } from '@dxos/util';
 
 import { Kanban, KanbanColumn } from './Kanban';
-<<<<<<< HEAD
-import { Mosaic, Path } from '../../mosaic';
-import { FullscreenDecorator, TestObjectGenerator, Priority, range, SimpleCard, Status } from '../../testing';
-=======
 import { Mosaic, MosaicMoveEvent, Path } from '../../mosaic';
 import { FullscreenDecorator, TestObjectGenerator, Priority, range, SimpleCard, Status } from '../../testing';
 
 const generator = new TestObjectGenerator();
->>>>>>> f402d38d
 
 // TODO(burdon): Compute this?
 const columnValues: { [property: string]: any[] } = {
@@ -29,19 +24,7 @@
   priority: ['unknown', ...Priority],
 };
 
-<<<<<<< HEAD
-const EchoStory = ({
-  container = 'projects', // TODO(burdon): id.
-  debug,
-  spaceKey,
-}: {
-  container?: string;
-  debug?: boolean;
-  spaceKey: PublicKey;
-}) => {
-=======
 const EchoStory = ({ id = 'projects', debug, spaceKey }: { id?: string; debug?: boolean; spaceKey: PublicKey }) => {
->>>>>>> f402d38d
   const space = useSpace(spaceKey);
   // TODO(burdon): Decorator is not re-run schema is empty when returning to story after first run. Different kanban id.
   const [kanban] = useQuery(space, { type: 'kanban' });
@@ -156,10 +139,6 @@
     FullscreenDecorator(),
     ClientSpaceDecorator({
       onCreateSpace: async (space) => {
-<<<<<<< HEAD
-        const generator = new TestObjectGenerator();
-=======
->>>>>>> f402d38d
         const factory = generator.factories.project;
         const objects = [
           factory.schema,
