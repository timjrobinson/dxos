--- conflicted
+++ resolved
@@ -2,12 +2,8 @@
   - docs
   - packages/**/*
   - tools/**/*
-<<<<<<< HEAD
   - '!packages/experimental/kai-functions/**'
-  - '!docs/src/templates/**'
-=======
   - '!packages/sdk/examples/src/template'
->>>>>>> 439287fa
   - '!tools/monitors/**'
   # TODO(wittjosiah): Stop builds from copying package.json into dist (i.e., kodama).
   - '!**/dist/**'
